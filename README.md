--- conflicted
+++ resolved
@@ -342,11 +342,8 @@
 - **[Tavily search](https://github.com/RamXX/mcp-tavily)** - An MCP server for Tavily's search & news API, with explicit site inclusions/exclusions
 - **[Telegram](https://github.com/chigwell/telegram-mcp)** - An MCP server that provides paginated chat reading, message retrieval, and message sending capabilities for Telegram through Telethon integration.
 - **[Terminal-Control](https://github.com/GongRzhe/terminal-controller-mcp)** - A MCP server that enables secure terminal command execution, directory navigation, and file system operations through a standardized interface.
-<<<<<<< HEAD
+- **[TFT-Match-Analyzer](https://github.com/GeLi2001/tft-mcp-server)** - MCP server for teamfight tactics match history & match details fetching, providing user the detailed context for every match.
 - **[thegraph-mcp](https://github.com/kukapay/thegraph-mcp)** - An MCP server that powers AI agents with indexed blockchain data from The Graph.
-=======
-- **[TFT-Match-Analyzer](https://github.com/GeLi2001/tft-mcp-server)** - MCP server for teamfight tactics match history & match details fetching, providing user the detailed context for every match.
->>>>>>> 0d12ab32
 - **[Ticketmaster](https://github.com/delorenj/mcp-server-ticketmaster)** - Search for events, venues, and attractions through the Ticketmaster Discovery API
 - **[Todoist](https://github.com/abhiz123/todoist-mcp-server)** - Interact with Todoist to manage your tasks.
 - **[token-minter-mcp](https://github.com/kukapay/token-minter-mcp)** - An MCP server providing tools for AI agents to mint ERC-20 tokens across multiple blockchains.
